--- conflicted
+++ resolved
@@ -125,7 +125,6 @@
         Checks if form has been submitted and if so runs validate. This is
         a shortcut, equivalent to ``form.is_submitted() and form.validate()``
         """
-<<<<<<< HEAD
         return self.is_submitted() and self.validate()
 
     def _get_translations(self):
@@ -147,7 +146,4 @@
         languages = tuple(languages)
         if languages not in translations_cache:
             translations_cache[languages] = get_translations(languages)
-        return translations_cache[languages]
-=======
-        return self.is_submitted() and self.validate()
->>>>>>> dc4299bf
+        return translations_cache[languages]