--- conflicted
+++ resolved
@@ -1,13 +1,12 @@
 #!/usr/bin/env python
 from setuptools import setup, find_packages
 
+with open('README.rst') as f:
+    readme = f.read()
+
 setup(
     name='Flask-WTF',
-<<<<<<< HEAD
     version='0.14',
-=======
-    version='0.13.1',
->>>>>>> 6bc79ae0
     url='https://github.com/lepture/flask-wtf',
     license='BSD',
     author='Dan Jacob',
